from .gp import *
from .predprey import *
<<<<<<< HEAD
from .eeg import *
=======
from .temperature import *
>>>>>>> 7b7e5442
from .util import *<|MERGE_RESOLUTION|>--- conflicted
+++ resolved
@@ -1,8 +1,5 @@
 from .gp import *
 from .predprey import *
-<<<<<<< HEAD
 from .eeg import *
-=======
 from .temperature import *
->>>>>>> 7b7e5442
 from .util import *